(* {{{ COPYING *(

  This file is part of Merlin, an helper for ocaml editors

  Copyright (C) 2013  Frédéric Bour  <frederic.bour(_)lakaban.net>
                      Thomas Refis  <refis.thomas(_)gmail.com>
                      Simon Castellan  <simon.castellan(_)iuwt.fr>

  Permission is hereby granted, free of charge, to any person obtaining a
  copy of this software and associated documentation files (the "Software"),
  to deal in the Software without restriction, including without limitation the
  rights to use, copy, modify, merge, publish, distribute, sublicense, and/or
  sell copies of the Software, and to permit persons to whom the Software is
  furnished to do so, subject to the following conditions:

  The above copyright notice and this permission notice shall be included in
  all copies or substantial portions of the Software.

  The Software is provided "as is", without warranty of any kind, express or
  implied, including but not limited to the warranties of merchantability,
  fitness for a particular purpose and noninfringement. In no event shall
  the authors or copyright holders be liable for any claim, damages or other
  liability, whether in an action of contract, tort or otherwise, arising
  from, out of or in connection with the software or the use or other dealings
  in the Software.

)* }}} *)

open Chunk_parser
type extension = {
  name : string;
  private_def : string list;
  public_def : string list;
  packages : string list;
  keywords : (string * Chunk_parser.token) list;
}

let ext_lwt = {
  name = "lwt";
  private_def = [
    "module Lwt : sig
      val un_lwt : 'a Lwt.t -> 'a
      val in_lwt : 'a Lwt.t -> 'a Lwt.t
      val to_lwt : 'a -> 'a Lwt.t
      val finally' : 'a Lwt.t -> unit Lwt.t -> 'a Lwt.t
      val un_stream : 'a Lwt_stream.t -> 'a
      val unit_lwt : unit Lwt.t -> unit Lwt.t
    end"
  ];
  public_def = [
    "val (>>) : unit Lwt.t -> 'a Lwt.t -> 'a Lwt.t
     val raise_lwt : exn -> 'a Lwt.t"
  ];
  keywords = [
    "lwt", LET_LWT;
    "try_lwt", TRY_LWT;
    "match_lwt", MATCH_LWT;
    "finally", FINALLY_LWT;
    "for_lwt", FOR_LWT;
    "while_lwt", WHILE_LWT;
  ];
  packages = ["lwt.syntax"];
}

let ext_any = {
  name = "any";
  private_def = [
    "module Any : sig
      val val' : 'a
    end"
  ];
  public_def = [];
  keywords = [];
  packages = [];
}

let ext_js = {
  name = "js";
  private_def = [
    "module Js : sig
      val un_js : 'a Js.t -> 'a
      val un_meth : 'a Js.meth -> 'a
      val un_constr : 'a Js.constr -> 'a
      val un_prop : 'a Js.gen_prop -> 'a
    end"
  ];
  public_def = [];
  keywords = ["jsnew", JSNEW];
  packages = ["js_of_ocaml.syntax"];
}

let ext_ounit = {
  name = "ounit";
  private_def = [
    "module OUnit : sig
      val force_bool : bool -> unit
      val force_unit : unit -> unit
<<<<<<< HEAD
    end"
  ];
  public_def = [];
  keywords = [
    "TEST", OUNIT_TEST;
    "TEST_UNIT", OUNIT_TEST_UNIT;
    "TEST_MODULE", OUNIT_TEST_MODULE;
  ];
  packages = ["pa_ounit.syntax"];
}
=======
      val force_unit_arrow_unit : (unit -> unit) -> unit
      val force_indexed : (int -> unit -> unit) -> int list -> unit
    end"],
  []
>>>>>>> c88173f3

let ext_nonrec = {
  name = "nonrec";
  private_def = [];
  public_def = [];
  keywords = [
    "nonrec", NONREC;
  ];
  packages = [];
}

let always = [ext_any]
let registry = [ext_lwt;ext_js;ext_ounit;ext_nonrec]
<|MERGE_RESOLUTION|>--- conflicted
+++ resolved
@@ -95,7 +95,8 @@
     "module OUnit : sig
       val force_bool : bool -> unit
       val force_unit : unit -> unit
-<<<<<<< HEAD
+      val force_unit_arrow_unit : (unit -> unit) -> unit
+      val force_indexed : (int -> unit -> unit) -> int list -> unit
     end"
   ];
   public_def = [];
@@ -103,15 +104,13 @@
     "TEST", OUNIT_TEST;
     "TEST_UNIT", OUNIT_TEST_UNIT;
     "TEST_MODULE", OUNIT_TEST_MODULE;
+    "BENCH", OUNIT_BENCH;
+    "BENCH_FUN", OUNIT_BENCH_FUN;
+    "BENCH_INDEXED", OUNIT_BENCH_INDEXED;
+    "BENCH_MODULE", OUNIT_BENCH_MODULE;
   ];
-  packages = ["pa_ounit.syntax"];
+  packages = ["oUnit";"pa_ounit.syntax"];
 }
-=======
-      val force_unit_arrow_unit : (unit -> unit) -> unit
-      val force_indexed : (int -> unit -> unit) -> int list -> unit
-    end"],
-  []
->>>>>>> c88173f3
 
 let ext_nonrec = {
   name = "nonrec";
