--- conflicted
+++ resolved
@@ -16,17 +16,12 @@
   "-project-find", Arg.String f, "<path> Print name of merlin project near <path>, if any"
 ;;
 
-<<<<<<< HEAD
 let mk_real_paths f =
     "-real-paths", Arg.Unit f, " Display real paths in types rather than short ones"
-=======
+;;
+
 let mk_ignore_sigint f =
   "-ignore-sigint", Arg.Unit f, "  Ignore SIGINT, useful when invoked from editor"
-;;
-
-let mk_absname f =
-  "-absname", Arg.Unit f, "  Show absolute filenames in error message"
->>>>>>> b95768e9
 ;;
 
 let mk_absname f =
