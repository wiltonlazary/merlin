--- conflicted
+++ resolved
@@ -47,9 +47,8 @@
         self.mainpipe.communicate()
       except OSError:
         pass
-<<<<<<< HEAD
     try:
-      command = [vim.eval("merlin#FindOcamlMerlin()")]
+      command = [vim.eval("merlin#FindOcamlMerlin()"),"-ignore-sigint"]
       command.extend(flags)
       self.mainpipe = subprocess.Popen(
               command,
@@ -90,24 +89,6 @@
   if not name in merlin_processes:
     merlin_processes[name] = MerlinProcess()
   return merlin_processes[name]
-=======
-      mainpipe.communicate()
-    except OSError:
-      pass
-  try:
-    command = [vim.eval("merlin#FindOcamlMerlin()"),"-ignore-sigint"]
-    command.extend(flags)
-    mainpipe = subprocess.Popen(
-            command,
-            stdin=subprocess.PIPE,
-            stdout=subprocess.PIPE,
-            stderr=None
-        )
-  except OSError as e:
-    print("Failed starting ocamlmerlin. Please ensure that ocamlmerlin binary\
-            is executable.")
-    raise e
->>>>>>> b95768e9
 
 def send_command(*cmd):
   return merlin_process().send_command(*cmd)
@@ -258,21 +239,10 @@
     line, col = saved_sync.pos()
     line, col = command_seek_before(line, 0)
     if line <= end_line:
-<<<<<<< HEAD
-      if line <= 1:
-        command_reset(name=os.path.basename(cb.name))
-        content = cb[:end_line]
-      else:
-        rest    = cb[line-1][col:]
-        content = cb[line:end_line]
-        content.insert(0, rest)
-      process.saved_sync = curr_sync
-=======
       rest    = cb[line-1][col:]
       content = cb[line:end_line]
       content.insert(0, rest)
-      saved_sync = curr_sync
->>>>>>> b95768e9
+      process.saved_sync = curr_sync
     else:
       content = None
   else:
